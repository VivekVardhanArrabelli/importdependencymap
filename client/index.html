<!DOCTYPE html>
<html lang="en">
  <head>
    <meta charset="UTF-8" />
    <meta name="viewport" content="width=device-width, initial-scale=1.0" />
<<<<<<< HEAD
    <title>Build for India Imports Intelligence</title>
    <link rel="preconnect" href="https://fonts.googleapis.com" />
    <link rel="preconnect" href="https://fonts.gstatic.com" crossorigin />
    <link
      href="https://fonts.googleapis.com/css2?family=Inter:wght@400;500;600;700&display=swap"
      rel="stylesheet"
    />
=======
    <title>Build for India</title>
>>>>>>> c8bc070c
    <link rel="stylesheet" href="styles.css" />
  </head>
  <body>
    <header class="topbar">
<<<<<<< HEAD
      <div class="brand">
        <span class="brand__logo">🇮🇳</span>
        <span>
          Build for India
          <small>Import Dependency Intelligence</small>
        </span>
      </div>
      <nav>
        <a href="#dashboard">Dashboard</a>
        <a href="#detail">Product Detail</a>
        <a href="#business-case">Business Case</a>
        <a href="#compare">Compare</a>
        <a href="#watchlist">Watchlist</a>
        <a href="#community">Community</a>
      </nav>
    </header>

    <main>
      <section class="hero" id="dashboard">
        <div class="hero__copy">
          <h1>Prioritise Make-in-India opportunities</h1>
          <p>
            Track high-value import dependencies, partner concentration, and the effort required to localise manufacturing across HS codes.
          </p>
          <div class="hero__actions">
            <button id="refreshBtn" class="btn primary">Refresh Data</button>
            <button id="downloadCsvBtn" class="btn outline">Download CSV</button>
          </div>
        </div>
        <div class="stats" id="headlineStats">
          <div class="stat-card">
            <h3>Total HS codes</h3>
            <p id="statTotalProducts">—</p>
          </div>
          <div class="stat-card">
            <h3>12m import value (USD)</h3>
            <p id="statImportUsd">—</p>
          </div>
          <div class="stat-card">
            <h3>Average opportunity score</h3>
            <p id="statAvgScore">—</p>
          </div>
          <div class="stat-card">
            <h3>High-alert items</h3>
            <p id="statAlerts">—</p>
          </div>
        </div>
      </section>

      <section class="layout__filters">
        <aside class="panel filters" aria-labelledby="filtersTitle">
          <h2 id="filtersTitle">Filter &amp; Search</h2>
          <div class="status" id="status">Loading…</div>

          <label for="search">Search</label>
          <input id="search" type="text" placeholder="HS code or title" />

          <label for="sectors">Sectors (comma separated)</label>
          <input id="sectors" type="text" placeholder="electronics,industrial" />

          <div class="inline">
            <div>
              <label for="minCapex">Min Capex (USD)</label>
              <input id="minCapex" type="number" min="0" step="10000" />
            </div>
            <div>
              <label for="maxCapex">Max Capex (USD)</label>
              <input id="maxCapex" type="number" min="0" step="10000" />
            </div>
          </div>

          <label for="sort">Sort by</label>
          <select id="sort">
            <option value="opportunity">Opportunity score</option>
            <option value="progress">Reduction %</option>
            <option value="value">Import value</option>
          </select>

          <button id="loadBtn" class="btn primary">Apply filters</button>
        </aside>

        <section class="panel results" aria-labelledby="resultsTitle">
          <div class="results__header">
            <h2 id="resultsTitle">Top Imports</h2>
            <span class="meta" id="resultsMeta">—</span>
          </div>
          <div class="cards" id="cards"></div>
        </section>

        <section class="panel alerts" id="alertsPanel" aria-labelledby="alertsTitle">
          <div class="alerts__header">
            <h2 id="alertsTitle">Alerts &amp; Watchlist Signals</h2>
            <p class="meta">Triggered when YoY imports surge or supplier concentration is risky.</p>
          </div>
          <ul id="alertsList" class="alerts__list"></ul>
        </section>
      </section>

      <section class="panel detail" id="detail" aria-labelledby="detailTitle">
        <div class="detail__header">
          <div>
            <h2 id="detailTitle">Select a product to explore details</h2>
            <p class="meta">
              Opportunity score, partner distribution, CAPEX estimates, and localisation effort breakdown.
            </p>
          </div>
          <button id="watchBtn" class="btn outline" disabled>Add to watchlist</button>
        </div>
        <div class="detail__grid">
          <div class="detail__chart">
            <canvas id="trendChart" height="260"></canvas>
          </div>
          <div class="detail__insights">
            <div class="insight">
              <h3>Opportunity Snapshot</h3>
              <ul id="detailSnapshot"></ul>
            </div>
            <div class="insight">
              <h3>Top partners</h3>
              <canvas id="partnerChart" height="200"></canvas>
              <ul id="partnerList" class="meta-list"></ul>
            </div>
          </div>
        </div>
      </section>

      <section class="panel" id="business-case" aria-labelledby="businessCaseTitle">
        <h2 id="businessCaseTitle">Business Case Generator</h2>
        <form id="businessCaseForm" class="form-grid">
          <label>
            Selected HS code
            <input id="caseHs" type="text" readonly placeholder="Select a product first" />
          </label>
          <label>
            Target factory output (units / month)
            <input id="caseUnits" type="number" min="0" step="100" value="1000" />
          </label>
          <label>
            Average selling price per unit (USD)
            <input id="casePrice" type="number" min="0" step="1" value="150" />
          </label>
          <label>
            Import replacement goal (%)
            <input id="caseReplacement" type="number" min="0" max="100" step="5" value="40" />
          </label>
          <label>
            Estimated Capex (USD)
            <input id="caseCapex" type="number" min="0" step="10000" placeholder="Auto" />
          </label>
          <label>
            Estimated Opex per month (USD)
            <input id="caseOpex" type="number" min="0" step="1000" value="50000" />
          </label>
          <button class="btn primary" type="submit">Calculate</button>
        </form>
        <div class="business-case__results" id="businessCaseResults"></div>
      </section>

      <section class="panel" id="compare" aria-labelledby="compareTitle">
        <h2 id="compareTitle">Compare HS Codes</h2>
        <form id="compareForm" class="compare-form">
          <div>
            <label for="compareA">First HS code</label>
            <select id="compareA"></select>
          </div>
          <div>
            <label for="compareB">Second HS code</label>
            <select id="compareB"></select>
          </div>
          <button class="btn outline" type="submit">Compare</button>
        </form>
        <div id="compareResults" class="compare-results"></div>
      </section>

      <section class="panel" id="watchlist" aria-labelledby="watchlistTitle">
        <h2 id="watchlistTitle">Watchlist</h2>
        <p class="meta">Monitor high-priority items. Stored locally in your browser.</p>
        <table class="watchlist-table" id="watchlistTable">
          <thead>
            <tr>
              <th>HS Code</th>
              <th>Title</th>
              <th>Opportunity</th>
              <th>YoY Change</th>
              <th>Alerts</th>
              <th></th>
            </tr>
          </thead>
          <tbody></tbody>
        </table>
      </section>

      <section class="panel" id="community" aria-labelledby="communityTitle">
        <h2 id="communityTitle">Community &amp; Supplier Registry</h2>
        <div class="community-grid">
          <form id="communityForm" class="form-grid">
            <label>
              Organisation / Contact
              <input name="name" type="text" required />
            </label>
            <label>
              Category
              <select name="category" required>
                <option value="Machinery vendor">Machinery vendor</option>
                <option value="Tooling supplier">Tooling supplier</option>
                <option value="Contract manufacturer">Contract manufacturer</option>
                <option value="Skill / training">Skill / training</option>
              </select>
            </label>
            <label>
              Location / Region
              <input name="location" type="text" />
            </label>
            <label class="full">
              Notes
              <textarea name="notes" rows="3"></textarea>
            </label>
            <button class="btn primary" type="submit">Add to directory</button>
          </form>
          <div class="community-list">
            <h3>Directory</h3>
            <ul id="communityList"></ul>
          </div>
        </div>
      </section>
    </main>

    <footer class="footer">
      <div>
        &copy; <span id="footerYear"></span> Build for India – open data for domestic manufacturing.
      </div>
      <div class="footer-links">
        <a href="https://github.com/VivekVardhanArrabelli/importdependencymap" target="_blank" rel="noopener">GitHub</a>
        <a href="https://tradestat.commerce.gov.in" target="_blank" rel="noopener">Tradestat</a>
        <a href="https://comtradeapi.un.org" target="_blank" rel="noopener">UN Comtrade</a>
=======
      <div class="brand">Build for India</div>
      <nav>
        <a href="https://github.com/VivekVardhanArrabelli/importdependencymap" target="_blank" rel="noopener">GitHub</a>
        <a href="https://opencollective.com" target="_blank" rel="noopener">Donate</a>
      </nav>
    </header>
    <section class="hero">
      <h2>Identify high-impact import substitutions</h2>
      <p>
        Explore HS codes, capital estimates, and partner concentration to prioritise domestic manufacturing investments.
      </p>
    </section>
    <main class="layout">
      <aside class="panel filters">
        <div class="status" id="status">Loading…</div>
        <label for="search">Search</label>
        <input id="search" type="text" placeholder="Search by HS code or title" />

        <label for="sectors">Sectors (comma separated)</label>
        <input id="sectors" type="text" placeholder="electronics,industrial" />

        <div class="inline">
          <div>
            <label for="minCapex">Min Capex (USD)</label>
            <input id="minCapex" type="number" min="0" step="1000" />
          </div>
          <div>
            <label for="maxCapex">Max Capex (USD)</label>
            <input id="maxCapex" type="number" min="0" step="1000" />
          </div>
        </div>

        <label for="sort">Sort by</label>
        <select id="sort">
          <option value="opportunity">Opportunity score</option>
          <option value="progress">Reduction %</option>
          <option value="value">Import value</option>
        </select>

        <button id="loadBtn">Load products</button>
      </aside>

      <section class="panel results">
        <div class="cards" id="cards"></div>
      </section>

      <section class="panel detail">
        <h2 id="detailTitle">Product detail</h2>
        <p class="meta">Select a product to view import trends, partner concentration, and opportunity scores.</p>
        <canvas id="chart" height="220"></canvas>
        <div id="detailMeta"></div>
        <div id="partners"></div>
      </section>
    </main>
    <footer>
      <div>© Build for India</div>
      <div>
        <a href="https://github.com/VivekVardhanArrabelli/importdependencymap" target="_blank" rel="noopener">GitHub</a>
        <a href="https://opencollective.com" target="_blank" rel="noopener">Donate</a>
>>>>>>> c8bc070c
      </div>
    </footer>

    <script src="https://cdn.jsdelivr.net/npm/chart.js"></script>
    <script src="app.js"></script>
  </body>
</html><|MERGE_RESOLUTION|>--- conflicted
+++ resolved
@@ -3,7 +3,6 @@
   <head>
     <meta charset="UTF-8" />
     <meta name="viewport" content="width=device-width, initial-scale=1.0" />
-<<<<<<< HEAD
     <title>Build for India Imports Intelligence</title>
     <link rel="preconnect" href="https://fonts.googleapis.com" />
     <link rel="preconnect" href="https://fonts.gstatic.com" crossorigin />
@@ -11,14 +10,10 @@
       href="https://fonts.googleapis.com/css2?family=Inter:wght@400;500;600;700&display=swap"
       rel="stylesheet"
     />
-=======
-    <title>Build for India</title>
->>>>>>> c8bc070c
     <link rel="stylesheet" href="styles.css" />
   </head>
   <body>
     <header class="topbar">
-<<<<<<< HEAD
       <div class="brand">
         <span class="brand__logo">🇮🇳</span>
         <span>
@@ -254,67 +249,6 @@
         <a href="https://github.com/VivekVardhanArrabelli/importdependencymap" target="_blank" rel="noopener">GitHub</a>
         <a href="https://tradestat.commerce.gov.in" target="_blank" rel="noopener">Tradestat</a>
         <a href="https://comtradeapi.un.org" target="_blank" rel="noopener">UN Comtrade</a>
-=======
-      <div class="brand">Build for India</div>
-      <nav>
-        <a href="https://github.com/VivekVardhanArrabelli/importdependencymap" target="_blank" rel="noopener">GitHub</a>
-        <a href="https://opencollective.com" target="_blank" rel="noopener">Donate</a>
-      </nav>
-    </header>
-    <section class="hero">
-      <h2>Identify high-impact import substitutions</h2>
-      <p>
-        Explore HS codes, capital estimates, and partner concentration to prioritise domestic manufacturing investments.
-      </p>
-    </section>
-    <main class="layout">
-      <aside class="panel filters">
-        <div class="status" id="status">Loading…</div>
-        <label for="search">Search</label>
-        <input id="search" type="text" placeholder="Search by HS code or title" />
-
-        <label for="sectors">Sectors (comma separated)</label>
-        <input id="sectors" type="text" placeholder="electronics,industrial" />
-
-        <div class="inline">
-          <div>
-            <label for="minCapex">Min Capex (USD)</label>
-            <input id="minCapex" type="number" min="0" step="1000" />
-          </div>
-          <div>
-            <label for="maxCapex">Max Capex (USD)</label>
-            <input id="maxCapex" type="number" min="0" step="1000" />
-          </div>
-        </div>
-
-        <label for="sort">Sort by</label>
-        <select id="sort">
-          <option value="opportunity">Opportunity score</option>
-          <option value="progress">Reduction %</option>
-          <option value="value">Import value</option>
-        </select>
-
-        <button id="loadBtn">Load products</button>
-      </aside>
-
-      <section class="panel results">
-        <div class="cards" id="cards"></div>
-      </section>
-
-      <section class="panel detail">
-        <h2 id="detailTitle">Product detail</h2>
-        <p class="meta">Select a product to view import trends, partner concentration, and opportunity scores.</p>
-        <canvas id="chart" height="220"></canvas>
-        <div id="detailMeta"></div>
-        <div id="partners"></div>
-      </section>
-    </main>
-    <footer>
-      <div>© Build for India</div>
-      <div>
-        <a href="https://github.com/VivekVardhanArrabelli/importdependencymap" target="_blank" rel="noopener">GitHub</a>
-        <a href="https://opencollective.com" target="_blank" rel="noopener">Donate</a>
->>>>>>> c8bc070c
       </div>
     </footer>
 
