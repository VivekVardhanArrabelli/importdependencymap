--- conflicted
+++ resolved
@@ -35,7 +35,7 @@
 BASE_DIR = Path(__file__).resolve().parent.parent
 CLIENT_DIR = BASE_DIR / "client"
 
-<<<<<<< HEAD
+
 try:
     app.mount("/static", StaticFiles(directory=CLIENT_DIR), name="client")
 except RuntimeError as exc:  # pragma: no cover - optional dependency missing
@@ -45,11 +45,7 @@
         raise
 
 SEED_CSV_PATH = BASE_DIR / "data" / "top100_hs.csv"
-=======
-app.mount("/static", StaticFiles(directory=CLIENT_DIR), name="client")
-
-DATA_PATH = BASE_DIR / "data" / "top100_hs.csv"
->>>>>>> 131d0d2f
+
 DEFAULT_SOURCE = "database"
 ADMIN_SOURCE = "admin"
 MANUAL_SOURCE = "manual"
